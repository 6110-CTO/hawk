--- conflicted
+++ resolved
@@ -305,14 +305,10 @@
         callback: Callable[[LabeledTile], None] | None,
     ) -> None:
         with self._staging_lock:
-<<<<<<< HEAD
             # logger.info(
             #    "Grabbed staging lock in store labeled examples... "
             #    f"for {len(examples)} examples, {time.time()}"
             # )
-=======
-            # logger.info(f"Grabbed staging lock in store labeled examples... for {len(examples)} examples, {time.time()}")
->>>>>>> 61ba890d
             old_dirs = []
             for dir in self._staging_dir.iterdir():
                 if dir.name not in IGNORE_FILE:
