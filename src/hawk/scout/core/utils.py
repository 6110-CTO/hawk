--- conflicted
+++ resolved
@@ -1,15 +1,18 @@
 # SPDX-FileCopyrightText: 2022 Carnegie Mellon University
 #
 # SPDX-License-Identifier: GPL-2.0-only
+
+from __future__ import annotations
 
 import hashlib
 import socket
 import struct
 from functools import wraps
 from pathlib import Path
-from typing import Any, Callable, Dict, List, Optional, Tuple, TypeVar, cast
+from typing import Any, Callable, Tuple, TypeVar, cast
 
 import numpy as np
+import numpy.typing as npt
 from logzero import logger
 from PIL import Image
 from torch.utils.data import Dataset
@@ -67,7 +70,7 @@
     Turns a dictionary into a class
     """
 
-    def __init__(self, dictionary: Dict[str, Any]) -> None:
+    def __init__(self, dictionary: dict[str, Any]) -> None:
         for key in dictionary:
             setattr(self, key, dictionary[key])
 
@@ -78,42 +81,28 @@
 class BaseImageFromList(Dataset[T]):  # type: ignore[misc]
     """Load dataset from path list"""
 
-<<<<<<< HEAD
-    def __init__(self, image_list, transform, label_list=None, limit=None, loader=None):
-        logger.info("Length of label list: {}, {}".format(len(label_list), label_list[:3]))
-        if loader is None:
-            self.loader = self.image_loader
-        else:
-            self.loader = loader
-
-        self.transform = transform
-
-        def target_transform(x: str) -> int:
-            #logger.info("X here: {}".format(x)) ## add new code here to convert classes from "car", "truck" to 0,1,2, etc.
-            return 1 if "/1/" in x else 0
-=======
     def __init__(
         self,
-        image_list: List[Path],
+        image_list: list[Path],
         transform: Callable[[Image.Image], Image.Image],
-        label_list: Optional[List[int]] = None,
-        limit: Optional[int] = None,
-        loader: Optional[Callable[[Path], Image.Image]] = None,
+        label_list: list[int] | None = None,
+        limit: int | None = None,
+        loader: Callable[[Path], Image.Image] | None = None,
     ):
         self.loader = loader if loader is not None else self.image_loader
 
         self.transform = transform
 
         def target_transform(x: Path) -> int:
-            return 1 if "1" in x.parts[:-1] else 0
->>>>>>> 081d14bf
+            # add new code here to convert classes from "car", "truck" to 0,1,2, etc.
+            # logger.info("X here: {}".format(x))
+            return 0 if str(x).startswith("/0/") else 1
 
         labels = [target_transform(path) for path in image_list]
-        #self.classes = sorted(set(labels))
-        self.classes = sorted(set(label_list))
-        logger.info(f"CLasses: {self.classes}")
         if label_list is None:
             label_list = labels
+        self.classes = sorted(set(label_list))
+        logger.info(f"Classes: {self.classes}")
 
         if limit is None:
             limit = len(labels)
@@ -139,9 +128,12 @@
 
     def image_loader(self, path: Path) -> Image.Image:
         try:
-            if path.split('.')[-1] == 'npy':
-                image = np.load(path)
-            else: image = Image.open(path).convert("RGB")
+            if path.suffix == ".npy":
+                array: npt.NDArray[Any] = np.load(path)
+                array /= np.max(array)
+                image = Image.fromarray((array * 255).astype(np.uint8))
+            else:
+                image = Image.open(path).convert("RGB")
         except Exception as e:
             logger.error(e)
             logger.error(path)
@@ -153,13 +145,10 @@
 
 
 class ImageFromList(BaseImageFromList[Tuple[Image.Image, int]]):
-    def __getitem__(self, idx: int) -> Tuple[Image.Image, int]:
+    def __getitem__(self, idx: int) -> tuple[Image.Image, int]:
         impath = self.imlist[idx]
         target = self.targets[idx]
         img = self.loader(impath)
-        if isinstance(img, np.ndarray):
-            img = img/np.max(img)
-            img = Image.fromarray((img*255).astype(np.uint8))
         img = self.transform(img)
         return img, target
 
@@ -169,14 +158,14 @@
 
     def __init__(
         self,
-        image_list: List[Path],
+        image_list: list[Path],
         transform: Callable[[Image.Image], Image.Image],
-        label_list: Optional[List[int]] = None,
+        label_list: list[int] | None = None,
     ):
         self.img_paths = image_list
         super().__init__(image_list, transform, label_list)
 
-    def __getitem__(self, idx: int) -> Tuple[Path, Image.Image, int]:
+    def __getitem__(self, idx: int) -> tuple[Path, Image.Image, int]:
         path = self.img_paths[idx]
         impath = self.imlist[idx]
         img = self.loader(impath)
@@ -185,7 +174,7 @@
         return path, img, label
 
 
-def get_server_ids() -> List[str]:
+def get_server_ids() -> list[str]:
     names = set()
     hostname = socket.getfqdn()
     try:
@@ -201,16 +190,13 @@
     return list(names)
 
 
-<<<<<<< HEAD
-def get_example_key(content, extension=".jpg") -> str:
-    return hashlib.sha1(content).hexdigest() + extension  ## Will need to modify this in order to save the .npy file to scout dir
-=======
-def get_example_key(content: bytes) -> str:
-    return hashlib.sha1(content).hexdigest() + ".jpg"
->>>>>>> 081d14bf
-
-
-def get_weights(targets: List[int], num_classes: int = 2) -> List[float]:
+def get_example_key(content: bytes, extension: str = ".jpg") -> str:
+    return (
+        hashlib.sha1(content).hexdigest() + extension
+    )  # Will need to modify this in order to save the .npy file to scout dir
+
+
+def get_weights(targets: list[int], num_classes: int = 2) -> list[float]:
     class_weights = [0.0] * num_classes
     classes, counts = np.unique(targets, return_counts=True)
     for class_id, count in zip(classes, counts):
